{
  "name": "git-assure",
  "version": "0.0.7",
  "description": "A tool for analyzing GitHub repositories for sustainability and security risks.",
  "main": "dist/index.js",
  "types": "dist/index.d.ts",
  "bin": {
    "git-assure": "bin/git-assure"
  },
  "type": "commonjs",
  "scripts": {
    "start": "ts-node src/cli.ts",
    "build": "tsc",
    "dev": "tsc --watch",
    "clean": "rimraf dist",
    "prebuild": "yarn run clean",
    "test": "jest",
    "test:watch": "jest --watch",
    "test:coverage": "jest --coverage",
    "lint": "eslint . --ext .ts,.tsx",
    "lint:fix": "eslint . --ext .ts,.tsx --fix",
    "format": "prettier --write .",
    "prepare": "husky && yarn run build",
    "package": "ncc build src/action.ts -o dist --license licenses.txt --minify",
    "package:watch": "yarn run package -- --watch",
    "prepublishOnly": "yarn test && yarn run lint",
    "prepublish:check": "yarn build && yarn pack --dry-run",
    "verify": "bash scripts/verify-package.sh"
  },
  "dependencies": {
    "@actions/core": "^1.11.1",
<<<<<<< HEAD
    "@actions/github": "^6.0.1",
    "semver": "^7.7.1"
=======
    "@actions/github": "^6.0.0",
    "semver": "^7.7.3"
>>>>>>> a9f16961
  },
  "devDependencies": {
    "@octokit/rest": "^21.1.1",
    "@semantic-release/changelog": "^6.0.3",
    "@semantic-release/git": "^10.0.1",
    "@semantic-release/npm": "^12.0.1",
    "@types/jest": "^29.5.14",
    "@types/node": "^22.14.1",
    "@types/semver": "^7.7.0",
    "@typescript-eslint/eslint-plugin": "^8.30.1",
    "@typescript-eslint/parser": "^8.30.1",
    "@vercel/ncc": "^0.38.3",
    "conventional-changelog-conventionalcommits": "^8.0.0",
    "eslint": "^9.24.0",
    "eslint-config-prettier": "^10.1.2",
    "eslint-plugin-jest": "^28.11.0",
    "eslint-plugin-node": "^11.1.0",
    "husky": "^9.1.7",
    "jest": "^29.7.0",
    "lint-staged": "^15.5.1",
    "nock": "^14.0.3",
    "prettier": "^3.5.3",
    "rimraf": "^6.0.1",
    "semantic-release": "^24.2.3",
    "semantic-release-major-tag": "^0.3.2",
    "ts-jest": "^29.3.2",
    "ts-node": "^10.9.2",
    "typescript": "^5.8.3"
  },
  "keywords": [
    "github",
    "git",
    "repository",
    "analyzer",
    "security",
    "sustainability",
    "github-action",
    "cli",
    "dependency-analysis",
    "risk-assessment",
    "git-assure"
  ],
  "author": "BillyJBryant <https://github.com/billyjbryant>",
  "license": "MIT",
  "repository": {
    "type": "git",
    "url": "git+https://github.com/billyjbryant/git-assure.git"
  },
  "bugs": {
    "url": "https://github.com/billyjbryant/git-assure/issues"
  },
  "homepage": "https://github.com/billyjbryant/git-assure#readme",
  "engines": {
    "node": ">=22.0.0"
  },
  "publishConfig": {
    "access": "public"
  },
  "files": [
    "bin/",
    "dist/",
    "action.yml",
    "LICENSE",
    "index.js"
  ],
  "lint-staged": {
    "*.{js,jsx,ts,tsx}": [
      "eslint --fix",
      "prettier --write"
    ],
    "*.{json,md,yml}": [
      "prettier --write"
    ]
  }
}<|MERGE_RESOLUTION|>--- conflicted
+++ resolved
@@ -29,13 +29,10 @@
   },
   "dependencies": {
     "@actions/core": "^1.11.1",
-<<<<<<< HEAD
     "@actions/github": "^6.0.1",
-    "semver": "^7.7.1"
-=======
+    "semver": "^7.7.3"
     "@actions/github": "^6.0.0",
     "semver": "^7.7.3"
->>>>>>> a9f16961
   },
   "devDependencies": {
     "@octokit/rest": "^21.1.1",
